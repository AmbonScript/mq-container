--- conflicted
+++ resolved
@@ -140,12 +140,7 @@
 
 # Apply any bug fixes not included in base Ubuntu or MQ image.
 # Don't upgrade everything based on Docker best practices https://docs.docker.com/engine/userguide/eng-image/dockerfile_best-practices/#run
-<<<<<<< HEAD
 $UBUNTU && apt-get install -y libapparmor1 libsystemd0 systemd systemd-sysv libudev1 perl-base --only-upgrade
-
-=======
-$UBUNTU && apt-get install -y libsystemd0 systemd systemd-sysv libudev1 perl-base --only-upgrade
->>>>>>> 00a0ce0e
 # End of bug fixes
 
 # Clean up cached files
