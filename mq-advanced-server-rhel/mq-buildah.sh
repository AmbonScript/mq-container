#!/bin/bash
# -*- mode: sh -*-
# © Copyright IBM Corporation 2018, 2019
#
#
# Licensed under the Apache License, Version 2.0 (the "License");
# you may not use this file except in compliance with the License.
# You may obtain a copy of the License at
#
# http://www.apache.org/licenses/LICENSE-2.0
#
# Unless required by applicable law or agreed to in writing, software
# distributed under the License is distributed on an "AS IS" BASIS,
# WITHOUT WARRANTIES OR CONDITIONS OF ANY KIND, either express or implied.
# See the License for the specific language governing permissions and
# limitations under the License.

# Build a RHEL image, using the buildah tool

set -x
set -e

function usage {
  echo "Usage: $0 ARCHIVE-NAME PACKAGES TAG VERSION MQDevFlag"
  exit 20
}

if [ "$#" -ne 5 ]; then
  echo "ERROR: Invalid number of parameters"
  usage
fi

###############################################################################
# Setup MQ server working container
###############################################################################

# Use RHEL 7 minimal container (which doesn't include things like Python or Yum)
readonly ctr_mq=$(buildah from rhel7-minimal)
if [ -z "$ctr_mq" ]
then
  echo "ERROR: ctr_mq is empty. Check above output for errors"
  exit 50
fi

readonly mnt_mq=$(buildah mount $ctr_mq)
if [ -z "$mnt_mq" ]
then
  echo "ERROR: mnt_mq is empty. Check above output for errors"
  exit 50
fi

readonly archive=downloads/$1
readonly packages=$2
readonly tag=$3
readonly version=$4
readonly mqdev=$5
readonly mqm_uid=888
readonly mqm_gid=888

###############################################################################
# Install MQ server
###############################################################################

microdnf_opts="--nodocs"
# Check whether the host is registered with Red Hat
if subscription-manager status ; then
  # Host is subscribed, but the minimal image has no enabled repos
  # Note that the "bc" package is the only one in "extras"
  microdnf_opts="${microdnf_opts} --enablerepo=rhel-7-server-rpms --enablerepo=rhel-7-server-extras-rpms"
else
  # Use the Yum repositories configured on the host
  cp -R /etc/yum.repos.d/* ${mnt_mq}/etc/yum.repos.d/
fi
buildah run ${ctr_mq} -- microdnf ${microdnf_opts} install \
  bash \
  bc \
  coreutils \
  file \
  findutils \
  gawk \
  glibc-common \
  grep \
  passwd \
  procps-ng \
  sed \
  shadow-utils \
  tar \
  util-linux \
<<<<<<< HEAD
  openssl \
  which

# Install "sudo" if using MQ Advanced for Developers
if [ "$mqdev" = "TRUE" ]; then
  buildah run ${ctr_mq} -- microdnf ${microdnf_opts} install sudo
fi
=======
  openssl
>>>>>>> 00a0ce0e

# Clean up cached files
buildah run ${ctr_mq} -- microdnf ${microdnf_opts} clean all
rm -rf ${mnt_mq}/etc/yum.repos.d/*

buildah run --user root $ctr_mq -- groupadd --system --gid ${mqm_gid} mqm
buildah run --user root $ctr_mq -- useradd --system --uid ${mqm_uid} --gid mqm --groups 0 mqm

# Install MQ server packages into the MQ builder image
./mq-advanced-server-rhel/install-mq-rhel.sh ${ctr_mq} "${mnt_mq}" "${archive}" "${packages}"

# Create the directory for MQ configuration files
mkdir -p ${mnt_mq}/etc/mqm
chown ${mqm_uid}:${mqm_gid} ${mnt_mq}/etc/mqm

# Install the Go binaries into the image
install --mode 0750 --owner ${mqm_uid} --group 0 ./build/runmqserver ${mnt_mq}/usr/local/bin/
install --mode 6750 --owner ${mqm_uid} --group 0 ./build/chk* ${mnt_mq}/usr/local/bin/
install --mode 0750 --owner ${mqm_uid} --group 0 ./NOTICES.txt ${mnt_mq}/opt/mqm/licenses/notices-container.txt

install --directory --mode 0775 --owner ${mqm_uid} --group 0 ${mnt_mq}/run/runmqserver
buildah run --user root $ctr_mq -- touch /run/termination-log
buildah run --user root $ctr_mq -- chown mqm:root /run/termination-log
buildah run --user root $ctr_mq -- chmod 0660 /run/termination-log

# Copy in licenses from installed packages
install --mode 0550 --owner root --group root ./mq-advanced-server-rhel/writePackages.sh ${mnt_mq}/usr/local/bin/writePackages
buildah run --user root $ctr_mq -- /usr/local/bin/writePackages

# Copy web XML files
cp -R web ${mnt_mq}/etc/mqm/web

# Copy web XML files
cp -R web ${mnt_mq}/etc/mqm/web

###############################################################################
# Final Buildah commands
###############################################################################

if [ "$mqdev" = "TRUE" ]; then
  OSTAG="mq messaging developer"
  DISNAME="IBM MQ Advanced Server Developer Edition"
  PID="98102d16795c4263ad9ca075190a2d4d"
else
  OSTAG="mq messaging"
  DISNAME="IBM MQ Advanced Server"
  PID="4486e8c4cc9146fd9b3ce1f14a2dfc5b"
fi

buildah config \
  --port 1414/tcp \
  --port 9157/tcp \
  --port 9443/tcp \
  --os linux \
  --label architecture=x86_64 \
  --label io.openshift.tags="$OSTAG" \
  --label io.k8s.display-name="$DISNAME" \
  --label io.k8s.description="IBM MQ is messaging middleware that simplifies and accelerates the integration of diverse applications and business data across multiple platforms.  It uses message queues to facilitate the exchanges of information and offers a single messaging solution for cloud, mobile, Internet of Things (IoT) and on-premises environments." \
  --label name="${tag%:*}" \
  --label vendor="IBM" \
  --label version="$version" \
  --label release="1" \
  --label run="docker run -d -e LICENSE=accept --name ibm-mq ${tag%:*}" \
  --label summary="$DISNAME" \
  --label description="IBM MQ is messaging middleware that simplifies and accelerates the integration of diverse applications and business data across multiple platforms.  It uses message queues to facilitate the exchanges of information and offers a single messaging solution for cloud, mobile, Internet of Things (IoT) and on-premises environments." \
  --label IBM_PRODUCT_ID="$PID" \
  --label IBM_PRODUCT_NAME="$DISNAME" \
  --label IBM_PRODUCT_VERSION="$version" \
  --env AMQ_ADDITIONAL_JSON_LOG=1 \
  --env LANG=en_US.UTF-8 \
  --env LOG_FORMAT=basic \
  --entrypoint runmqserver \
  --user ${mqm_uid} \
  $ctr_mq
buildah unmount $ctr_mq
buildah commit $ctr_mq $tag

buildah rm $ctr_mq<|MERGE_RESOLUTION|>--- conflicted
+++ resolved
@@ -86,7 +86,6 @@
   shadow-utils \
   tar \
   util-linux \
-<<<<<<< HEAD
   openssl \
   which
 
@@ -94,9 +93,6 @@
 if [ "$mqdev" = "TRUE" ]; then
   buildah run ${ctr_mq} -- microdnf ${microdnf_opts} install sudo
 fi
-=======
-  openssl
->>>>>>> 00a0ce0e
 
 # Clean up cached files
 buildah run ${ctr_mq} -- microdnf ${microdnf_opts} clean all
